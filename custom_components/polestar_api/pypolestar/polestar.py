"""Asynchronous Python client for the Polestar API.""" ""

import logging
import threading
import time
from collections import defaultdict
from datetime import datetime, timedelta

import httpx
from gql.transport.exceptions import TransportQueryError
from graphql import DocumentNode

from .auth import PolestarAuth
<<<<<<< HEAD
from .const import (
    BASE_URL,
    BASE_URL_V2,
    BATTERY_DATA,
    CACHE_TIME,
    CAR_INFO_DATA,
    HEALTH_DATA,
    ODO_METER_DATA,
)
=======
from .const import BASE_URL, BASE_URL_V2, BATTERY_DATA, CAR_INFO_DATA, ODO_METER_DATA
>>>>>>> c4dfdb86
from .exception import (
    PolestarApiException,
    PolestarAuthException,
    PolestarNoDataException,
    PolestarNotAuthorizedException,
)
from .graphql import (
    QUERY_GET_BATTERY_DATA,
    QUERY_GET_CONSUMER_CARS_V2,
    QUERY_GET_CONSUMER_CARS_V2_VERBOSE,
    QUERY_GET_HEALTH_DATA,
    QUERY_GET_ODOMETER_DATA,
    get_gql_client,
)

_LOGGER = logging.getLogger(__name__)


class PolestarApi:
    """Main class for handling connections with the Polestar API."""

    def __init__(
        self,
        username: str,
        password: str,
        client_session: httpx.AsyncClient | None = None,
        vins: list[str] | None = None,
        unique_id: str | None = None,
    ) -> None:
        """Initialize the Polestar API."""
        self.client_session = client_session or httpx.AsyncClient()
        self.username = username
        self.auth = PolestarAuth(username, password, self.client_session, unique_id)
        self.updating = threading.Lock()
        self.latest_call_code = None
        self.latest_call_code_2 = None
        self.next_update = None
        self.data_by_vin: dict[str, dict] = defaultdict(dict)
        self.next_update_delay = timedelta(seconds=5)
        self.configured_vins = set(vins) if vins else None
        self.logger = _LOGGER.getChild(unique_id) if unique_id else _LOGGER
        self.gql_clients = {
            BASE_URL: get_gql_client(url=BASE_URL, client=self.client_session),
            BASE_URL_V2: get_gql_client(url=BASE_URL_V2, client=self.client_session),
        }

    async def async_init(self, verbose: bool = False) -> None:
        """Initialize the Polestar API."""
        await self.auth.async_init()
        await self.auth.get_token()

        if self.auth.access_token is None:
            self.logger.warning("No access token %s", self.username)
            return

        if not (car_data := await self._get_vehicle_data(verbose=verbose)):
            self.logger.warning("No cars found for %s", self.username)
            return

        for data in car_data:
            vin = data["vin"]
            if self.configured_vins and vin not in self.configured_vins:
                continue
            self.data_by_vin[vin][CAR_INFO_DATA] = {
                "data": data,
                "timestamp": datetime.now(),
            }
            self.logger.debug("API setup for VIN %s", vin)

    @property
    def vins(self) -> list[str]:
        return list(self.data_by_vin.keys())

    def get_latest_data(self, vin: str, query: str, field_name: str) -> dict | None:
        """Get the latest data from the Polestar API."""
        self.logger.debug(
            "get_latest_data %s %s %s",
            vin,
            query,
            field_name,
        )
        query_result = self.data_by_vin[vin].get(query)
        if query_result and (data := query_result.get("data")) is not None:
            return self._get_field_name_value(field_name, data)
        self.logger.debug(
            "get_latest_data returning None for %s %s %s",
            vin,
            query,
            field_name,
        )
        return None

    async def get_ev_data(self, vin: str) -> None:
        """
        Get the latest ev data from the Polestar API.

        Currently updates data for all VINs (this might change in the future).
        """

        if not self.updating.acquire(blocking=False):
            self.logger.debug("Skipping update, already in progress")
            return

        if self.next_update is not None and self.next_update > datetime.now():
            self.logger.debug("Skipping update, next update at %s", self.next_update)
            self.updating.release()
            return

        self.logger.debug("Starting update for VIN %s", vin)
        t1 = time.perf_counter()

        try:
            if self.auth.need_token_refresh():
                await self.auth.get_token(refresh=True)
        except PolestarAuthException as e:
            self._set_latest_call_code(BASE_URL, 500)
            self.logger.warning("Auth Exception: %s", str(e))
            self.updating.release()
            return

        async def call_api(func):
            try:
                await func()
            except PolestarNotAuthorizedException:
                await self.auth.get_token()
            except PolestarApiException as e:
                self._set_latest_call_code(BASE_URL_V2, 500)
                self.logger.warning("Failed to get %s data %s", func.__name__, str(e))

        try:
            await call_api(lambda: self._get_odometer_data(vin))
            await call_api(lambda: self._get_battery_data(vin))
            await call_api(lambda: self._get_health_data(vin))
            self.next_update = datetime.now() + self.next_update_delay
        finally:
            self.updating.release()

        t2 = time.perf_counter()
        self.logger.debug("Update took %.2f seconds", t2 - t1)

    @staticmethod
    def _get_field_name_value(field_name: str, data: dict) -> str | bool | None:
        if field_name is None or data is None:
            return None

        if "/" in field_name:
            field_names = field_name.split("/")
            for key in field_names:
                if isinstance(data, dict) and key in data:
                    data = data[key]
                else:
                    return None
            return data

        if isinstance(data, dict) and field_name in data:
            return data[field_name]

        return None

    async def _get_odometer_data(self, vin: str) -> None:
        """Get the latest odometer data from the Polestar API."""

        result = await self._query_graph_ql(
            url=BASE_URL_V2,
            query=QUERY_GET_ODOMETER_DATA,
            variable_values={"vin": vin},
        )

        res = self.data_by_vin[vin][ODO_METER_DATA] = {
            "data": result[ODO_METER_DATA],
            "timestamp": datetime.now(),
        }

        self.logger.debug("Received odometer data: %s", res)

    async def _get_battery_data(self, vin: str) -> None:
        result = await self._query_graph_ql(
            url=BASE_URL_V2,
            query=QUERY_GET_BATTERY_DATA,
            variable_values={"vin": vin},
        )

        res = self.data_by_vin[vin][BATTERY_DATA] = {
            "data": result[BATTERY_DATA],
            "timestamp": datetime.now(),
        }

        self.logger.debug("Received battery data: %s", res)

    async def _get_vehicle_data(self, verbose: bool = False) -> dict | None:
        """Get the latest vehicle data from the Polestar API."""
        result = await self._query_graph_ql(
            url=BASE_URL_V2,
            query=QUERY_GET_CONSUMER_CARS_V2_VERBOSE
            if verbose
            else QUERY_GET_CONSUMER_CARS_V2,
            variable_values={"locale": "en_GB"},
        )

        if result[CAR_INFO_DATA] is None or len(result[CAR_INFO_DATA]) == 0:
            self.logger.exception("No cars found in account")
            raise PolestarNoDataException("No cars found in account")

        return result[CAR_INFO_DATA]

    async def _get_health_data(self, vin: str) -> None:
        """Get the latest health data from the Polestar API."""
        result = await self._query_graph_ql(
            url=BASE_URL_V2,
            query=QUERY_GET_HEALTH_DATA,
            variable_values={"vin": vin},
        )

        self.cache_data_by_vin[vin][HEALTH_DATA] = {
            "data": result[HEALTH_DATA],
            "timestamp": datetime.now(),
        }

    def _set_latest_call_code(self, url: str, code: int) -> None:
        if url == BASE_URL:
            self.latest_call_code = code
        else:
            self.latest_call_code_2 = code

    async def _query_graph_ql(
        self,
        url: str,
        query: DocumentNode,
        operation_name: str | None = None,
        variable_values: dict | None = None,
    ):
        self.logger.debug("GraphQL URL: %s", url)

        async with self.gql_clients[url] as client:
            try:
                result = await client.execute(
                    query,
                    operation_name=operation_name,
                    variable_values=variable_values,
                    extra_args={
                        "headers": {"Authorization": f"Bearer {self.auth.access_token}"}
                    },
                )
            except TransportQueryError as exc:
                self.logger.debug("GraphQL TransportQueryError: %s", str(exc))
                if (
                    exc.errors
                    and len(exc.errors)
                    and exc.errors[0]["extensions"]["code"] == "UNAUTHENTICATED"
                ):
                    self._set_latest_call_code(url, 401)
                    raise PolestarNotAuthorizedException(
                        exc.errors[0]["message"]
                    ) from exc
                self._set_latest_call_code(url, 500)
                raise PolestarApiException from exc
            except Exception as exc:
                self.logger.debug("GraphQL Exception: %s", str(exc))
                raise exc

        self.logger.debug("GraphQL Result: %s", result)
        self._set_latest_call_code(url, 200)

        return result<|MERGE_RESOLUTION|>--- conflicted
+++ resolved
@@ -11,19 +11,14 @@
 from graphql import DocumentNode
 
 from .auth import PolestarAuth
-<<<<<<< HEAD
 from .const import (
     BASE_URL,
     BASE_URL_V2,
     BATTERY_DATA,
-    CACHE_TIME,
     CAR_INFO_DATA,
     HEALTH_DATA,
     ODO_METER_DATA,
 )
-=======
-from .const import BASE_URL, BASE_URL_V2, BATTERY_DATA, CAR_INFO_DATA, ODO_METER_DATA
->>>>>>> c4dfdb86
 from .exception import (
     PolestarApiException,
     PolestarAuthException,
@@ -237,10 +232,12 @@
             variable_values={"vin": vin},
         )
 
-        self.cache_data_by_vin[vin][HEALTH_DATA] = {
+        res = self.data_by_vin[vin][BATTERY_DATA] = {
             "data": result[HEALTH_DATA],
             "timestamp": datetime.now(),
         }
+
+        self.logger.debug("Received health data: %s", res)
 
     def _set_latest_call_code(self, url: str, code: int) -> None:
         if url == BASE_URL:
